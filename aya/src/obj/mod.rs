--- conflicted
+++ resolved
@@ -18,11 +18,7 @@
 
 use crate::{
     bpf_map_def,
-<<<<<<< HEAD
-    generated::{bpf_insn, bpf_map_type::BPF_MAP_TYPE_ARRAY, BPF_F_MMAPABLE, BPF_F_RDONLY},
-=======
     generated::{bpf_insn, bpf_map_type::BPF_MAP_TYPE_ARRAY, BPF_F_RDONLY},
->>>>>>> 4c058e49
     obj::btf::{Btf, BtfError, BtfExt},
     BpfError,
 };
